--- conflicted
+++ resolved
@@ -61,11 +61,7 @@
 
 int main() {
     printf("=== LEXER TEST ===\n");
-<<<<<<< HEAD
-    char *input = "string x = 10;";
-=======
     char *input = "int x = 1;";
->>>>>>> a1b06893
     printf("Input:\n%s\n\n", input);
 
     // Use the new two-step lexer process

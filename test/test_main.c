--- conflicted
+++ resolved
@@ -1707,17 +1707,6 @@
     TEST_ASSERT_FALSE(hasErrors());
 
     ASTNode whileLoop = ast->children;
-<<<<<<< HEAD
-    TEST_ASSERT_EQUAL_INT(LOOP_STATEMENT, whileLoop->nodeType);
-
-    // Check condition
-    ASTNode condition = whileLoop->children;
-    TEST_ASSERT_EQUAL_INT(GREATER_THAN_OP, condition->nodeType);
-
-    // Check body
-    ASTNode body = condition->brothers;
-    TEST_ASSERT_EQUAL_INT(BLOCK_STATEMENT, body->nodeType);
-=======
     TEST_ASSERT_EQUAL_INT(LOOP_STATEMENT, whileLoop->NodeType);
 
     // Check condition
@@ -1727,7 +1716,6 @@
     // Check body
     ASTNode body = condition->brothers;
     TEST_ASSERT_EQUAL_INT(BLOCK_STATEMENT, body->NodeType);
->>>>>>> a1b06893
 
     freeTokenList(tokens);
     freeAST(ast);
@@ -1950,8 +1938,6 @@
     RUN_TEST(test_block_tokens);
     RUN_TEST(test_nested_tokens);
 
-<<<<<<< HEAD
-=======
     printf("\n=== MULTI-LINE COMMENT TESTS ===\n");
     RUN_TEST(test_simple_multiline_comment);
     RUN_TEST(test_multiline_comment_with_newlines);
@@ -1959,9 +1945,6 @@
     RUN_TEST(test_multiline_comment_at_start);
     RUN_TEST(test_multiline_comment_at_end);
 
-
-
->>>>>>> a1b06893
     printf("\n=== LOOPS ===\n");
     RUN_TEST(test_basic_while_loop);
 
